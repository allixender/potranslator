BSD 3-Clause License

<<<<<<< HEAD
Copyright (c) 2018, SekouD.
=======
Copyright (c) 2018, Sekou Diao
>>>>>>> 12780816
All rights reserved.

Redistribution and use in source and binary forms, with or without
modification, are permitted provided that the following conditions are met:

* Redistributions of source code must retain the above copyright notice, this
  list of conditions and the following disclaimer.
<<<<<<< HEAD

* Redistributions in binary form must reproduce the above copyright notice,
  this list of conditions and the following disclaimer in the documentation
  and/or other materials provided with the distribution.

* Neither the name of the copyright holder nor the names of its
  contributors may be used to endorse or promote products derived from
  this software without specific prior written permission.

THIS SOFTWARE IS PROVIDED BY THE COPYRIGHT HOLDERS AND CONTRIBUTORS "AS IS"
AND ANY EXPRESS OR IMPLIED WARRANTIES, INCLUDING, BUT NOT LIMITED TO, THE
IMPLIED WARRANTIES OF MERCHANTABILITY AND FITNESS FOR A PARTICULAR PURPOSE ARE
DISCLAIMED. IN NO EVENT SHALL THE COPYRIGHT HOLDER OR CONTRIBUTORS BE LIABLE
FOR ANY DIRECT, INDIRECT, INCIDENTAL, SPECIAL, EXEMPLARY, OR CONSEQUENTIAL
DAMAGES (INCLUDING, BUT NOT LIMITED TO, PROCUREMENT OF SUBSTITUTE GOODS OR
SERVICES; LOSS OF USE, DATA, OR PROFITS; OR BUSINESS INTERRUPTION) HOWEVER
CAUSED AND ON ANY THEORY OF LIABILITY, WHETHER IN CONTRACT, STRICT LIABILITY,
OR TORT (INCLUDING NEGLIGENCE OR OTHERWISE) ARISING IN ANY WAY OUT OF THE USE
OF THIS SOFTWARE, EVEN IF ADVISED OF THE POSSIBILITY OF SUCH DAMAGE.

=======

* Redistributions in binary form must reproduce the above copyright notice,
  this list of conditions and the following disclaimer in the documentation
  and/or other materials provided with the distribution.

* Neither the name of the copyright holder nor the names of its
  contributors may be used to endorse or promote products derived from
  this software without specific prior written permission.

THIS SOFTWARE IS PROVIDED BY THE COPYRIGHT HOLDERS AND CONTRIBUTORS "AS IS"
AND ANY EXPRESS OR IMPLIED WARRANTIES, INCLUDING, BUT NOT LIMITED TO, THE
IMPLIED WARRANTIES OF MERCHANTABILITY AND FITNESS FOR A PARTICULAR PURPOSE ARE
DISCLAIMED. IN NO EVENT SHALL THE COPYRIGHT HOLDER OR CONTRIBUTORS BE LIABLE
FOR ANY DIRECT, INDIRECT, INCIDENTAL, SPECIAL, EXEMPLARY, OR CONSEQUENTIAL
DAMAGES (INCLUDING, BUT NOT LIMITED TO, PROCUREMENT OF SUBSTITUTE GOODS OR
SERVICES; LOSS OF USE, DATA, OR PROFITS; OR BUSINESS INTERRUPTION) HOWEVER
CAUSED AND ON ANY THEORY OF LIABILITY, WHETHER IN CONTRACT, STRICT LIABILITY,
OR TORT (INCLUDING NEGLIGENCE OR OTHERWISE) ARISING IN ANY WAY OUT OF THE USE
OF THIS SOFTWARE, EVEN IF ADVISED OF THE POSSIBILITY OF SUCH DAMAGE.
>>>>>>> 12780816
<|MERGE_RESOLUTION|>--- conflicted
+++ resolved
@@ -1,10 +1,9 @@
 BSD 3-Clause License
 
-<<<<<<< HEAD
 Copyright (c) 2018, SekouD.
-=======
+All rights reserved.
+
 Copyright (c) 2018, Sekou Diao
->>>>>>> 12780816
 All rights reserved.
 
 Redistribution and use in source and binary forms, with or without
@@ -12,7 +11,6 @@
 
 * Redistributions of source code must retain the above copyright notice, this
   list of conditions and the following disclaimer.
-<<<<<<< HEAD
 
 * Redistributions in binary form must reproduce the above copyright notice,
   this list of conditions and the following disclaimer in the documentation
@@ -31,26 +29,4 @@
 SERVICES; LOSS OF USE, DATA, OR PROFITS; OR BUSINESS INTERRUPTION) HOWEVER
 CAUSED AND ON ANY THEORY OF LIABILITY, WHETHER IN CONTRACT, STRICT LIABILITY,
 OR TORT (INCLUDING NEGLIGENCE OR OTHERWISE) ARISING IN ANY WAY OUT OF THE USE
-OF THIS SOFTWARE, EVEN IF ADVISED OF THE POSSIBILITY OF SUCH DAMAGE.
-
-=======
-
-* Redistributions in binary form must reproduce the above copyright notice,
-  this list of conditions and the following disclaimer in the documentation
-  and/or other materials provided with the distribution.
-
-* Neither the name of the copyright holder nor the names of its
-  contributors may be used to endorse or promote products derived from
-  this software without specific prior written permission.
-
-THIS SOFTWARE IS PROVIDED BY THE COPYRIGHT HOLDERS AND CONTRIBUTORS "AS IS"
-AND ANY EXPRESS OR IMPLIED WARRANTIES, INCLUDING, BUT NOT LIMITED TO, THE
-IMPLIED WARRANTIES OF MERCHANTABILITY AND FITNESS FOR A PARTICULAR PURPOSE ARE
-DISCLAIMED. IN NO EVENT SHALL THE COPYRIGHT HOLDER OR CONTRIBUTORS BE LIABLE
-FOR ANY DIRECT, INDIRECT, INCIDENTAL, SPECIAL, EXEMPLARY, OR CONSEQUENTIAL
-DAMAGES (INCLUDING, BUT NOT LIMITED TO, PROCUREMENT OF SUBSTITUTE GOODS OR
-SERVICES; LOSS OF USE, DATA, OR PROFITS; OR BUSINESS INTERRUPTION) HOWEVER
-CAUSED AND ON ANY THEORY OF LIABILITY, WHETHER IN CONTRACT, STRICT LIABILITY,
-OR TORT (INCLUDING NEGLIGENCE OR OTHERWISE) ARISING IN ANY WAY OUT OF THE USE
-OF THIS SOFTWARE, EVEN IF ADVISED OF THE POSSIBILITY OF SUCH DAMAGE.
->>>>>>> 12780816
+OF THIS SOFTWARE, EVEN IF ADVISED OF THE POSSIBILITY OF SUCH DAMAGE.